/**
 * FunLang to SEC translator.
 *
 * Copyright 2022, Anthony Sloane, Kym Haines, Macquarie University, All rights reserved.
 */

package funlang

/**
 * Translator from FunLang source programs to SEC target programs.
 */
object Translator {

    import SECTree._
    import FunLangTree._
    import scala.collection.mutable.ListBuffer

    /**
     * Return a frame that represents the SEC instructions for a FunLang program.
     */
    def translate (program : Program) : Frame = {

        // An instruction buffer for accumulating the program instructions
        val programInstrBuffer = new ListBuffer[Instr] ()

        /**
         * Translate the program by translating its expression.
         */
        val expInstrs = translateExpression (program.exp)
        programInstrBuffer.appendAll (expInstrs)
        programInstrBuffer.append (IPrint ())

        // Gather the program's instructions and return them
        programInstrBuffer.result ()

    }

    /**
     * Translate an expression and return a list of the instructions that
     * form the translation.
     */
    def translateExpression (exp : Exp) : Frame = {

        // An instruction buffer for accumulating the expression instructions
        val expInstrBuffer = new ListBuffer[Instr] ()

        /**
         * Generate an instruction by appending it to the instruction buffer.
         */
        def gen (instr : Instr) {
            expInstrBuffer.append (instr)
        }

        /**
         * Generate a sequence of instructions by appending them all to the
         * instruction buffer.
         */
        def genall (frame : Frame) {
            expInstrBuffer.appendAll (frame)
        }

        /**
         * Generate code to make a closure (argName => body).
         */
        def genMkClosure (argName : String, body : Exp) {
            val bodyInstrs = translateExpression (body)
            gen (IClosure (argName, bodyInstrs :+ IPopEnv ()))
        }

       /**
        *  AppExp helper functions
        */
        
        /* Used to generate IHead, ITail and ILength instructions */
        def appExpHelper(instr: Instr, argExp: Exp) = {
            genall(translateExpression(argExp))
            gen(instr)
        }

        /* Used to apply IHead, ITail and ILength instructions to a list */
        def listOperation(name:String, list:Exp):Exp = {
            AppExp(IdnUse(name), list)
        }

       /**
        *   BlockExp helper functions
        */

        def translateMultipleDefns(defns: Vector[Defn], exp: Exp):Exp = {
            defns match {
                case h +: t => translateDefn(h, translateMultipleDefns(t, exp))
                case _ => exp
            }
        }

        def translateDefn(defn: Defn, body: Exp):Exp = {
            defn match {
                case Defn(idndef, exp) => AppExp(LamExp(idndef, body), exp)
            }
        }

       /**
        *   MatchExp helper functions
        */

        def translateCases(cases: Vector[(Pat, Exp)], matchExp: Exp):Exp = {
            cases match {
                case h +: t => translateCase(h, IdnUse("x"), translateCases(t, matchExp))
                case _ => IntExp(999)
            }
        }

        def translateCase(c: (Pat, Exp), matchExp: Exp, elseExp: Exp):Exp = {
            c match {
                case (LiteralPat(patExp), thenExp) => IfExp(EqualExp(matchExp, patExp), thenExp, elseExp)
                case (IdentPat(patString), exp) => AppExp(LamExp(IdnDef(patString, UnknownType()), exp), matchExp)
<<<<<<< HEAD
                // case (ConsPat(leftPat, rightPat), thenExp)
=======
                case (ConsPat(leftPat, rightPat), thenExp) => translateConPat(leftPat, rightPat, matchExp, thenExp, elseExp)
>>>>>>> 057d9b09
                case (ListPat(pats), thenExp) => translateListPat(pats, matchExp, thenExp, elseExp)
                case (AnyPat(), exp) => exp
                case _ => IntExp(999)
            }
        }
        
       /**
        *   Helper functions that deal with matching ListPats
        */

        def translateListPat(pats:Vector[Pat], matchExp:Exp, thenExp:Exp, elseExp:Exp):Exp = {
            IfExp(EqualExp(checkListLength(pats, matchExp), BoolExp(true)), listThenExp(pats, thenExp, matchExp), elseExp)
        }

        def listThenExp(pats:Vector[Pat], thenExp:Exp, matchExp:Exp):Exp = {
            pats match {
                case h +: t => AppExp(LamExp(IdnDef(getIdentPat(h), UnknownType()), listThenExp(t, thenExp, listOperation("tail", matchExp))), listOperation("head", matchExp))
                case _ => thenExp
            }
        }

        def getIdentPat(pat:Pat):String = {
            pat match {
                case IdentPat(string) => string
                case _ => ""
            }
        }

        def checkListLength(pats:Vector[Pat], matchExp:Exp) = {
            IfExp(EqualExp(listOperation("length", matchExp), IntExp(pats.length)), translateListPats(pats, matchExp), BoolExp(false))
        }

        def translateListPats(pats:Vector[Pat], matchExp:Exp):Exp = {
            pats match {
                case pat +: t => IfExp(EqualExp(checkListPat(pat, matchExp), BoolExp(true)), 
                                        translateListPats(t, listOperation("tail", matchExp)), BoolExp(false))
                case _ => BoolExp(true)
            }
        }

        def checkListPat(pat:Pat, matchExp:Exp):Exp = {
            pat match {
                case LiteralPat(exp) => IfExp(EqualExp(listOperation("head", matchExp), exp), BoolExp(true), BoolExp(false))
                case IdentPat(_) => BoolExp(true)
                case AnyPat() => BoolExp(true)
                case _ => BoolExp(false)
            }
        }

      /**
        *   Helper functions that deal with matching ConPats
        */
        def translateConPat(leftPat:Pat, rightPat:Pat, matchExp:Exp, thenExp:Exp, elseExp:Exp):Exp = {
            IfExp(EqualExp(checkListLengthCon(leftPat, matchExp), BoolExp(true)), consThenExp(Vector(leftPat, rightPat), thenExp, matchExp), elseExp)
        }

        def consThenExp(pats:Vector[Pat], thenExp:Exp, matchExp:Exp):Exp = {
            pats match {
                case h +: Vector() => AppExp(LamExp(IdnDef(getIdentPat(h), UnknownType()), consThenExp(Vector(), thenExp, listOperation("tail", matchExp))), matchExp)
                case h +: t => AppExp(LamExp(IdnDef(getIdentPat(h), UnknownType()), consThenExp(t, thenExp, listOperation("tail", matchExp))), listOperation("head", matchExp))
                case _ => thenExp
            }
        }

        def checkListLengthCon(leftPat:Pat, matchExp:Exp):Exp = {
            IfExp(EqualExp(listOperation("length", matchExp), IntExp(0)), BoolExp(false), checkConsPat(leftPat, matchExp))
        }

        def checkConsPat(leftPat:Pat, matchExp:Exp):Exp = {
            leftPat match {
                case LiteralPat(exp) => IfExp(EqualExp(listOperation("head", matchExp), exp), BoolExp(true), BoolExp(false))
                case IdentPat(_) => BoolExp(true)
                case AnyPat() => BoolExp(true)
                case _ => BoolExp(false)
            }
        }

      /**
        *   End of helper functions
        */

        exp match {

        case IdnUse (value) =>
            gen (IVar (value))

        case IntExp (value) =>
            gen (IInt (value))

        case BoolExp (value) =>
            gen (IBool (value))

        case PlusExp (l, r) =>
            genall (translateExpression (l))
            genall (translateExpression (r))
            gen (IAdd ())

        case MinusExp (l, r) =>
            genall (translateExpression (l))
            genall (translateExpression (r))
            gen (ISub ())

        case SlashExp (l, r) =>
            genall (translateExpression (l))
            genall (translateExpression (r))
            gen (IDiv ())

        case StarExp (l, r) =>
            genall (translateExpression (l))
            genall (translateExpression (r))
            gen (IMul ())

        case LessExp (l, r) =>
            genall (translateExpression (l))
            genall (translateExpression (r))
            gen (ILess ())

        case EqualExp (l, r) =>
            genall (translateExpression (l))
            genall (translateExpression (r))
            gen (IEqual ())

        case LamExp (IdnDef (name, _), body) =>
            genMkClosure(name, body)

        case ConsExp (l, r) =>
            genall (translateExpression (l))
            genall (translateExpression (r))
            gen (ICons ())

        case ListExp (exps) => 
            exps.foreach(exp => genall(translateExpression(exp)))
            gen(INil())
            (0 until exps.length).foreach(x => gen(ICons()))

        case IfExp (condExp, thenExp, elseExp) => 
            genall(translateExpression(condExp))
            gen(IBranch(translateExpression(thenExp), translateExpression(elseExp)))

        case AppExp (funExp, argExp) => 
            funExp match {
                case IdnUse(r) if(r == "head")   => appExpHelper(IHead(), argExp)
                case IdnUse(r) if(r == "tail")   => appExpHelper(ITail(), argExp)
                case IdnUse(r) if(r == "length") => appExpHelper(ILength(), argExp)
                case _                           => {
                    genall(translateExpression(funExp))
                    genall(translateExpression(argExp))
                    gen(ICall())
                }
            }

        case BlockExp (defns, exp) =>
            genall(translateExpression(translateMultipleDefns(defns, exp)))
        
        case MatchExp(exp, cases) => 
            genall(translateExpression(AppExp(LamExp(IdnDef("x", UnknownType()), translateCases(cases, exp)), exp)))



        // FIXME
        // handle:
        //    IfExp
        //    AppExp - "head" (exp)
        //           - "tail" (exp)
        //           - "length" (exp)
        //           - all other: exp (exp)
        //    ListExp
        //    BlockExp
        //    MatchExp

        case _ =>
            gen (IPrint ())
        }

        // Gather the expression's instructions and return them
        expInstrBuffer.result ()

    }
}<|MERGE_RESOLUTION|>--- conflicted
+++ resolved
@@ -114,11 +114,7 @@
             c match {
                 case (LiteralPat(patExp), thenExp) => IfExp(EqualExp(matchExp, patExp), thenExp, elseExp)
                 case (IdentPat(patString), exp) => AppExp(LamExp(IdnDef(patString, UnknownType()), exp), matchExp)
-<<<<<<< HEAD
-                // case (ConsPat(leftPat, rightPat), thenExp)
-=======
                 case (ConsPat(leftPat, rightPat), thenExp) => translateConPat(leftPat, rightPat, matchExp, thenExp, elseExp)
->>>>>>> 057d9b09
                 case (ListPat(pats), thenExp) => translateListPat(pats, matchExp, thenExp, elseExp)
                 case (AnyPat(), exp) => exp
                 case _ => IntExp(999)
